--- conflicted
+++ resolved
@@ -1,207 +1,6 @@
-import os
 from flask import Flask, render_template, jsonify, request
-from flask_sqlalchemy import SQLAlchemy
-from models import db, Hospital, Procedure, Pricing
 import plotly.graph_objs as go
 import plotly.utils
-<<<<<<< HEAD
-from sqlalchemy import or_, and_, func
-import json
-
-def create_app():
-    app = Flask(__name__)
-    
-    # Configuration
-    app.config['SECRET_KEY'] = 'dev-secret-key-change-in-production'
-    
-    # Database configuration
-    basedir = os.path.abspath(os.path.dirname(__file__))
-    app.config['SQLALCHEMY_DATABASE_URI'] = f'sqlite:///{os.path.join(basedir, "instance", "hospital_pricing.db")}'
-    app.config['SQLALCHEMY_TRACK_MODIFICATIONS'] = False
-    
-    # Initialize extensions
-    db.init_app(app)
-    
-    @app.route('/')
-    def index():
-        """Main dashboard page"""
-        return render_template('index.html')
-    
-    @app.route('/api/stats')
-    def get_stats():
-        """Get overall statistics"""
-        try:
-            hospitals_count = Hospital.query.count()
-            procedures_count = Procedure.query.count()
-            pricing_count = Pricing.query.count()
-            
-            # Code type distribution
-            code_types = db.session.query(
-                Procedure.code_type, 
-                func.count(Procedure.id).label('count')
-            ).group_by(Procedure.code_type).all()
-            
-            # Hospital pricing distribution
-            hospital_pricing = db.session.query(
-                Hospital.name,
-                func.count(Pricing.id).label('count')
-            ).join(Pricing).group_by(Hospital.id).all()
-            
-            return jsonify({
-                'hospitals': hospitals_count,
-                'procedures': procedures_count,
-                'pricing_records': pricing_count,
-                'code_types': [{'type': ct[0], 'count': ct[1]} for ct in code_types],
-                'hospital_pricing': [{'hospital': hp[0], 'count': hp[1]} for hp in hospital_pricing]
-            })
-        except Exception as e:
-            return jsonify({'error': str(e)}), 500
-    
-    @app.route('/api/hospitals')
-    def get_hospitals():
-        """Get all hospitals"""
-        try:
-            hospitals = Hospital.query.all()
-            return jsonify([h.to_dict() for h in hospitals])
-        except Exception as e:
-            return jsonify({'error': str(e)}), 500
-    
-    @app.route('/api/procedures')
-    def search_procedures():
-        """Search procedures by description, code, or code type"""
-        try:
-            search_term = request.args.get('search', '').strip()
-            limit = min(int(request.args.get('limit', 50)), 100)
-            
-            if not search_term:
-                return jsonify({'error': 'Search term required'}), 400
-            
-            # Search in description, code
-            search_pattern = f'%{search_term}%'
-            procedures = db.session.query(Procedure)\
-                .filter(or_(
-                    Procedure.description.ilike(search_pattern),
-                    Procedure.code.ilike(search_pattern)
-                ))\
-                .limit(limit)\
-                .all()
-            
-            results = []
-            for proc in procedures:
-                # Get pricing data for this procedure
-                pricing_data = db.session.query(Pricing, Hospital)\
-                    .join(Hospital)\
-                    .filter(Pricing.procedure_id == proc.id)\
-                    .all()
-                
-                hospitals_with_pricing = []
-                for pricing, hospital in pricing_data:
-                    hospitals_with_pricing.append({
-                        'hospital_name': hospital.name,
-                        'price': pricing.price
-                    })
-                
-                results.append({
-                    'id': proc.id,
-                    'description': proc.description,
-                    'code': proc.code,
-                    'code_type': proc.code_type,
-                    'hospital_count': len(hospitals_with_pricing),
-                    'hospitals': hospitals_with_pricing
-                })
-            
-            return jsonify(results)
-        except Exception as e:
-            return jsonify({'error': str(e)}), 500
-    
-    @app.route('/api/pricing/<int:procedure_id>')
-    def get_pricing(procedure_id):
-        """Get pricing data for a specific procedure"""
-        try:
-            procedure = Procedure.query.get_or_404(procedure_id)
-            
-            # Get all pricing data for this procedure
-            pricing_data = db.session.query(Pricing, Hospital)\
-                .join(Hospital)\
-                .filter(Pricing.procedure_id == procedure_id)\
-                .all()
-            
-            hospitals = []
-            for pricing, hospital in pricing_data:
-                hospitals.append({
-                    'hospital_id': hospital.id,
-                    'hospital_name': hospital.name,
-                    'price': pricing.price
-                })
-            
-            return jsonify({
-                'procedure': procedure.to_dict(),
-                'hospitals': hospitals
-            })
-        except Exception as e:
-            return jsonify({'error': str(e)}), 500
-    
-    @app.route('/api/chart/<int:procedure_id>')
-    def get_chart(procedure_id):
-        """Generate price comparison chart for a procedure"""
-        try:
-            procedure = Procedure.query.get_or_404(procedure_id)
-            
-            # Get pricing data
-            pricing_data = db.session.query(Pricing, Hospital)\
-                .join(Hospital)\
-                .filter(Pricing.procedure_id == procedure_id)\
-                .order_by(Pricing.price)\
-                .all()
-            
-            if not pricing_data:
-                return jsonify({'error': 'No pricing data found'}), 404
-            
-            hospitals = [hospital.name for _, hospital in pricing_data]
-            prices = [pricing.price for pricing, _ in pricing_data]
-            
-            # Create bar chart
-            fig = go.Figure(data=[
-                go.Bar(
-                    x=hospitals,
-                    y=prices,
-                    text=[f'${price:,.2f}' for price in prices],
-                    textposition='auto',
-                    marker_color=['#1f77b4', '#ff7f0e', '#2ca02c', '#d62728'][:len(hospitals)]
-                )
-            ])
-            
-            fig.update_layout(
-                title=f'Price Comparison: {procedure.description[:60]}...',
-                xaxis_title='Hospital',
-                yaxis_title='Price ($)',
-                template='plotly_white',
-                height=400
-            )
-            
-            # Calculate savings
-            if len(prices) > 1:
-                min_price = min(prices)
-                max_price = max(prices)
-                savings = max_price - min_price
-                savings_percent = (savings / max_price) * 100
-                
-                fig.add_annotation(
-                    text=f'Potential Savings: ${savings:,.2f} ({savings_percent:.1f}%)',
-                    xref="paper", yref="paper",
-                    x=0.5, y=1.1,
-                    showarrow=False,
-                    font=dict(size=14, color="green")
-                )
-            
-            chart_json = json.dumps(fig, cls=plotly.utils.PlotlyJSONEncoder)
-            return jsonify({'chart': chart_json})
-            
-        except Exception as e:
-            return jsonify({'error': str(e)}), 500
-    
-    return app
-=======
 from models import db, Hospital, Procedure, PricingData
 from hospital_dataset_builder import load_hospital_dataset, HOSPITAL_NAMES
 from sqlalchemy import func, or_
@@ -755,7 +554,6 @@
             'Price spread analysis'
         ]
     })
->>>>>>> 8835b2ef
 
 # Keep the old endpoints for backward compatibility
 @app.route('/api/compare')
@@ -768,5 +566,6 @@
     })
 
 if __name__ == '__main__':
-    app = create_app()
-    app.run(debug=True, port=5001) +    with app.app_context():
+        db.create_all()
+    app.run(debug=True, host='0.0.0.0', port=5001) 